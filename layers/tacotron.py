# coding: utf-8
import torch
from torch import nn
from .attention import AttentionRNNCell


class Prenet(nn.Module):
    r""" Prenet as explained at https://arxiv.org/abs/1703.10135.
    It creates as many layers as given by 'out_features'

    Args:
        in_features (int): size of the input vector
        out_features (int or list): size of each output sample.
            If it is a list, for each value, there is created a new layer.
    """

    def __init__(self, in_features, out_features=[256, 128]):
        super(Prenet, self).__init__()
        in_features = [in_features] + out_features[:-1]
        self.layers = nn.ModuleList([
            nn.Linear(in_size, out_size)
            for (in_size, out_size) in zip(in_features, out_features)
        ])
        self.relu = nn.ReLU()
        self.dropout = nn.Dropout(0.5)
        # self.init_layers()

    def init_layers(self):
        for layer in self.layers:
            torch.nn.init.xavier_uniform_(
                layer.weight,
                gain=torch.nn.init.calculate_gain('relu'))

    def forward(self, inputs):
        for linear in self.layers:
            inputs = self.dropout(self.relu(linear(inputs)))
        return inputs


class BatchNormConv1d(nn.Module):
    r"""A wrapper for Conv1d with BatchNorm. It sets the activation
    function between Conv and BatchNorm layers. BatchNorm layer
    is initialized with the TF default values for momentum and eps.

    Args:
        in_channels: size of each input sample
        out_channels: size of each output samples
        kernel_size: kernel size of conv filters
        stride: stride of conv filters
        padding: padding of conv filters
        activation: activation function set b/w Conv1d and BatchNorm

    Shapes:
        - input: batch x dims
        - output: batch x dims
    """

    def __init__(self,
                 in_channels,
                 out_channels,
                 kernel_size,
                 stride,
                 padding,
                 activation=None):

        super(BatchNormConv1d, self).__init__()
        self.padding = padding
        self.padder = nn.ConstantPad1d(padding, 0)
        self.conv1d = nn.Conv1d(
            in_channels,
            out_channels,
            kernel_size=kernel_size,
            stride=stride,
            padding=0,
            bias=False)
        # Following tensorflow's default parameters
        self.bn = nn.BatchNorm1d(out_channels, momentum=0.99, eps=1e-3)
        self.activation = activation
        # self.init_layers()

    def init_layers(self):
        if type(self.activation) == torch.nn.ReLU:
            w_gain = 'relu'
        elif type(self.activation) == torch.nn.Tanh:
            w_gain = 'tanh'
        elif self.activation is None:
            w_gain = 'linear'
        else:
            raise RuntimeError('Unknown activation function')
        torch.nn.init.xavier_uniform_(
            self.conv1d.weight,
            gain=torch.nn.init.calculate_gain(w_gain))

    def forward(self, x):
        x = self.padder(x)
        x = self.conv1d(x)
        x = self.bn(x)
        if self.activation is not None:
            x = self.activation(x)
        return x


class Highway(nn.Module):
    def __init__(self, in_size, out_size):
        super(Highway, self).__init__()
        self.H = nn.Linear(in_size, out_size)
        self.H.bias.data.zero_()
        self.T = nn.Linear(in_size, out_size)
        self.T.bias.data.fill_(-1)
        self.relu = nn.ReLU()
        self.sigmoid = nn.Sigmoid()
        # self.init_layers()

    def init_layers(self):
        torch.nn.init.xavier_uniform_(
            self.H.weight,
            gain=torch.nn.init.calculate_gain('relu'))
        torch.nn.init.xavier_uniform_(
            self.T.weight,
            gain=torch.nn.init.calculate_gain('sigmoid'))

    def forward(self, inputs):
        H = self.relu(self.H(inputs))
        T = self.sigmoid(self.T(inputs))
        return H * T + inputs * (1.0 - T)


class CBHG(nn.Module):
    """CBHG module: a recurrent neural network composed of:
        - 1-d convolution banks
        - Highway networks + residual connections
        - Bidirectional gated recurrent units

        Args:
            in_features (int): sample size
            K (int): max filter size in conv bank
            projections (list): conv channel sizes for conv projections
            num_highways (int): number of highways layers

        Shapes:
            - input: batch x time x dim
            - output: batch x time x dim*2
    """

    def __init__(self,
                 in_features,
                 K=16,
                 conv_bank_features=128,
                 conv_projections=[128, 128],
                 highway_features=128,
                 gru_features=128,
                 num_highways=4):
        super(CBHG, self).__init__()
        self.in_features = in_features
        self.conv_bank_features = conv_bank_features
        self.highway_features = highway_features
        self.gru_features = gru_features
        self.conv_projections = conv_projections
        self.relu = nn.ReLU()
        # list of conv1d bank with filter size k=1...K
        # TODO: try dilational layers instead
        self.conv1d_banks = nn.ModuleList([
            BatchNormConv1d(
                in_features,
                conv_bank_features,
                kernel_size=k,
                stride=1,
                padding=[(k - 1) // 2, k // 2],
                activation=self.relu) for k in range(1, K + 1)
        ])
        # max pooling of conv bank, with padding
        # TODO: try average pooling OR larger kernel size
        self.max_pool1d = nn.Sequential(
            nn.ConstantPad1d([0, 1], value=0),
            nn.MaxPool1d(kernel_size=2, stride=1, padding=0))
        out_features = [K * conv_bank_features] + conv_projections[:-1]
        activations = [self.relu] * (len(conv_projections) - 1)
        activations += [None]
        # setup conv1d projection layers
        layer_set = []
        for (in_size, out_size, ac) in zip(out_features, conv_projections,
                                           activations):
            layer = BatchNormConv1d(
                in_size,
                out_size,
                kernel_size=3,
                stride=1,
                padding=[1, 1],
                activation=ac)
            layer_set.append(layer)
        self.conv1d_projections = nn.ModuleList(layer_set)
        # setup Highway layers
        if self.highway_features != conv_projections[-1]:
            self.pre_highway = nn.Linear(
                conv_projections[-1], highway_features, bias=False)
        self.highways = nn.ModuleList([
            Highway(highway_features, highway_features)
            for _ in range(num_highways)
        ])
        # bi-directional GPU layer
        self.gru = nn.GRU(
            gru_features,
            gru_features,
            1,
            batch_first=True,
            bidirectional=True)

    def forward(self, inputs):
        # (B, T_in, in_features)
        x = inputs
        # Needed to perform conv1d on time-axis
        # (B, in_features, T_in)
        if x.size(-1) == self.in_features:
            x = x.transpose(1, 2)
        T = x.size(-1)
        # (B, hid_features*K, T_in)
        # Concat conv1d bank outputs
        outs = []
        for conv1d in self.conv1d_banks:
            out = conv1d(x)
            outs.append(out)
        x = torch.cat(outs, dim=1)
        assert x.size(1) == self.conv_bank_features * len(self.conv1d_banks)
        x = self.max_pool1d(x)
        for conv1d in self.conv1d_projections:
            x = conv1d(x)
        # (B, T_in, hid_feature)
        x = x.transpose(1, 2)
        # Back to the original shape
        x += inputs
        if self.highway_features != self.conv_projections[-1]:
            x = self.pre_highway(x)
        # Residual connection
        # TODO: try residual scaling as in Deep Voice 3
        # TODO: try plain residual layers
        for highway in self.highways:
            x = highway(x)
        # (B, T_in, hid_features*2)
        # TODO: replace GRU with convolution as in Deep Voice 3
        self.gru.flatten_parameters()
        outputs, _ = self.gru(x)
        return outputs


class EncoderCBHG(nn.Module):
    def __init__(self):
        super(EncoderCBHG, self).__init__()
        self.cbhg = CBHG(
            128,
            K=16,
            conv_bank_features=128,
            conv_projections=[128, 128],
            highway_features=128,
            gru_features=128,
            num_highways=4)

    def forward(self, x):
        return self.cbhg(x)


class Encoder(nn.Module):
    r"""Encapsulate Prenet and CBHG modules for encoder"""

    def __init__(self, in_features):
        super(Encoder, self).__init__()
        self.prenet = Prenet(in_features, out_features=[256, 128])
        self.cbhg = EncoderCBHG()

    def forward(self, inputs):
        r"""
        Args:
            inputs (FloatTensor): embedding features

        Shapes:
            - inputs: batch x time x in_features
            - outputs: batch x time x 128*2
        """
        inputs = self.prenet(inputs)
        return self.cbhg(inputs)


class PostCBHG(nn.Module):
    def __init__(self, mel_dim):
        super(PostCBHG, self).__init__()
        self.cbhg = CBHG(
            mel_dim,
            K=8,
            conv_bank_features=128,
            conv_projections=[256, mel_dim],
            highway_features=128,
            gru_features=128,
            num_highways=4)

    def forward(self, x):
        return self.cbhg(x)


class Decoder(nn.Module):
    r"""Decoder module.

    Args:
        in_features (int): input vector (encoder output) sample size.
        memory_dim (int): memory vector (prev. time-step output) sample size.
        r (int): number of outputs per time step.
    """

    def __init__(self, in_features, memory_dim, r):
        super(Decoder, self).__init__()
        self.r = r
        self.in_features = in_features
        self.max_decoder_steps = 500
        self.memory_dim = memory_dim
        # memory -> |Prenet| -> processed_memory
        self.prenet = Prenet(memory_dim * r, out_features=[256, 128])
        # processed_inputs, processed_memory -> |Attention| -> Attention, attention, RNN_State
        self.attention_rnn = AttentionRNNCell(
            out_dim=128,
            rnn_dim=256,
            annot_dim=in_features,
            memory_dim=128,
            align_model='ls')
        # (processed_memory | attention context) -> |Linear| -> decoder_RNN_input
        self.project_to_decoder_in = nn.Linear(256 + in_features, 256)
        # decoder_RNN_input -> |RNN| -> RNN_state
        self.decoder_rnns = nn.ModuleList(
            [nn.GRUCell(256, 256) for _ in range(2)])
        # RNN_state -> |Linear| -> mel_spec
        self.proj_to_mel = nn.Linear(256, memory_dim * r)
        self.stopnet = StopNet(256 + memory_dim * r)
        # self.init_layers()

    def init_layers(self):
        torch.nn.init.xavier_uniform_(
            self.project_to_decoder_in.weight,
            gain=torch.nn.init.calculate_gain('linear'))
        torch.nn.init.xavier_uniform_(
            self.proj_to_mel.weight,
            gain=torch.nn.init.calculate_gain('linear'))

    def _reshape_memory(self, memory):
<<<<<<< HEAD
        B = memory.shape[0]
        # Grouping multiple frames if necessary
        if memory.size(-1) == self.memory_dim:
            memory = memory.contiguous()
            memory = memory.view(B, memory.size(1) // self.r, -1)
=======
        if memory is not None:
            B = memory.shape[0]
            # Grouping multiple frames if necessary
            if memory.size(-1) == self.memory_dim:
                memory = memory.contiguous()
                memory = memory.view(B, memory.size(1) // self.r, -1)
>>>>>>> 703be049
        # Time first (T_decoder, B, memory_dim)
        memory = memory.transpose(0, 1)
        return memory

    def forward(self, inputs, memory=None, mask=None):
        """
        Decoder forward step.

        If decoder inputs are not given (e.g., at testing time), as noted in
        Tacotron paper, greedy decoding is adapted.

        Args:
            inputs: Encoder outputs.
            memory (None): Decoder memory (autoregression. If None (at eval-time),
              decoder outputs are used as decoder inputs. If None, it uses the last
              output as the input.
            mask (None): Attention mask for sequence padding.

        Shapes:
            - inputs: batch x time x encoder_out_dim
            - memory: batch x #mel_specs x mel_spec_dim
        """
        B = inputs.size(0)
        T = inputs.size(1)
        # Run greedy decoding if memory is None
        greedy = not self.training
        if memory is not None:
            memory = self._reshape_memory(memory)
        T_decoder = memory.size(0)
        # go frame as zeros matrix
        initial_memory = inputs.data.new(B, self.memory_dim * self.r).zero_()
        # decoder states
        attention_rnn_hidden = inputs.data.new(B, 256).zero_()
        decoder_rnn_hiddens = [
            inputs.data.new(B, 256).zero_()
            for _ in range(len(self.decoder_rnns))
        ]
        current_context_vec = inputs.data.new(B, self.in_features).zero_()
        # attention states
        attention = inputs.data.new(B, T).zero_()
        attention_cum = inputs.data.new(B, T).zero_()
        outputs = []
        attentions = []
        stop_tokens = []
        t = 0
        memory_input = initial_memory
        while True:
            if t > 0:
                if memory is None:
                    memory_input = outputs[-1]
                else:
                    memory_input = memory[t - 1]
            # Prenet
            processed_memory = self.prenet(memory_input)
            # Attention RNN
            attention_cat = torch.cat(
                (attention.unsqueeze(1), attention_cum.unsqueeze(1)), dim=1)
            attention_rnn_hidden, current_context_vec, attention = self.attention_rnn(
                processed_memory, current_context_vec, attention_rnn_hidden,
                inputs, attention_cat, mask, t)
            attention_cum += attention
            # Concat RNN output and attention context vector
            decoder_input = self.project_to_decoder_in(
                torch.cat((attention_rnn_hidden, current_context_vec), -1))
            # Pass through the decoder RNNs
            for idx in range(len(self.decoder_rnns)):
                decoder_rnn_hiddens[idx] = self.decoder_rnns[idx](
                    decoder_input, decoder_rnn_hiddens[idx])
                # Residual connectinon
                decoder_input = decoder_rnn_hiddens[idx] + decoder_input
            decoder_output = decoder_input
            # predict mel vectors from decoder vectors
            output = self.proj_to_mel(decoder_output)
            output = torch.sigmoid(output)
            # predict stop token
            stopnet_input = torch.cat([decoder_input, output], -1)
            stop_token = self.stopnet(stopnet_input)
            outputs += [output]
            attentions += [attention]
            stop_tokens += [stop_token]
            t += 1
            if memory is not None:
                if t >= T_decoder:
                    break
            else:
                if t > inputs.shape[1] / 4 and stop_token > 0.6:
                    break
                elif t > self.max_decoder_steps:
                    print("   | > Decoder stopped with 'max_decoder_steps")
                    break
        # Back to batch first
        attentions = torch.stack(attentions).transpose(0, 1)
        outputs = torch.stack(outputs).transpose(0, 1).contiguous()
        stop_tokens = torch.stack(stop_tokens).transpose(0, 1)
        return outputs, attentions, stop_tokens


class StopNet(nn.Module):
    r"""
    Predicting stop-token in decoder.

    Args:
        in_features (int): feature dimension of input.
    """

    def __init__(self, in_features):
        super(StopNet, self).__init__()
        self.dropout = nn.Dropout(0.5)
        self.linear = nn.Linear(in_features, 1)
        self.sigmoid = nn.Sigmoid()
        torch.nn.init.xavier_uniform_(
            self.linear.weight,
            gain=torch.nn.init.calculate_gain('linear'))

    def forward(self, inputs):
        outputs = self.dropout(inputs)
        outputs = self.linear(outputs)
        outputs = self.sigmoid(outputs)
        return outputs<|MERGE_RESOLUTION|>--- conflicted
+++ resolved
@@ -338,20 +338,11 @@
             gain=torch.nn.init.calculate_gain('linear'))
 
     def _reshape_memory(self, memory):
-<<<<<<< HEAD
         B = memory.shape[0]
         # Grouping multiple frames if necessary
         if memory.size(-1) == self.memory_dim:
             memory = memory.contiguous()
             memory = memory.view(B, memory.size(1) // self.r, -1)
-=======
-        if memory is not None:
-            B = memory.shape[0]
-            # Grouping multiple frames if necessary
-            if memory.size(-1) == self.memory_dim:
-                memory = memory.contiguous()
-                memory = memory.view(B, memory.size(1) // self.r, -1)
->>>>>>> 703be049
         # Time first (T_decoder, B, memory_dim)
         memory = memory.transpose(0, 1)
         return memory
@@ -380,7 +371,7 @@
         greedy = not self.training
         if memory is not None:
             memory = self._reshape_memory(memory)
-        T_decoder = memory.size(0)
+            T_decoder = memory.size(0)
         # go frame as zeros matrix
         initial_memory = inputs.data.new(B, self.memory_dim * self.r).zero_()
         # decoder states
